--- conflicted
+++ resolved
@@ -26,10 +26,6 @@
 	"time"
 
 	"github.com/mdzio/go-mqtt/auth"
-<<<<<<< HEAD
-	"github.com/mdzio/go-mqtt/glog"
-=======
->>>>>>> 3dd85dcb
 	"github.com/mdzio/go-mqtt/message"
 	"github.com/mdzio/go-mqtt/sessions"
 	"github.com/mdzio/go-mqtt/topics"
@@ -200,7 +196,7 @@
 	}
 	defer this.ln.Close()
 
-	glog.Infof("server/ListenAndServe: server is ready...")
+	log.Infof("server/ListenAndServe: server is ready...")
 
 	var tempDelay time.Duration // how long to sleep on accept failure
 
@@ -226,7 +222,7 @@
 				if max := 1 * time.Second; tempDelay > max {
 					tempDelay = max
 				}
-				glog.Errorf("server/ListenAndServe: Accept error: %v; retrying in %v", err, tempDelay)
+				log.Errorf("server/ListenAndServe: Accept error: %v; retrying in %v", err, tempDelay)
 				time.Sleep(tempDelay)
 				continue
 			}
